--- conflicted
+++ resolved
@@ -10,11 +10,7 @@
 name = "oxipng"
 repository = "https://github.com/shssoichiro/oxipng"
 version = "8.0.0"
-<<<<<<< HEAD
 rust-version = "1.70.0"
-=======
-rust-version = "1.65.0"
->>>>>>> 1e46122b
 
 [badges]
 travis-ci = { repository = "shssoichiro/oxipng", branch = "master" }
@@ -34,13 +30,8 @@
 zopfli = {git = "https://github.com/Pr0methean/zopfli.git", default-features = false, features = ["zlib"] }
 simd-adler32 = { version = "0.3.5", optional = true, default-features = false }
 rgb = "0.8.36"
-<<<<<<< HEAD
-indexmap = "1.9.3"
-libdeflater = "0.11.0"
-=======
 indexmap = "2.0.0"
 libdeflater = "0.14.0"
->>>>>>> 1e46122b
 log = "0.4.19"
 stderrlog = { version = "0.5.4", optional = true, default-features = false }
 bitvec = "1.0.1"
